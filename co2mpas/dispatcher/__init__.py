--- conflicted
+++ resolved
@@ -2062,899 +2062,6 @@
 
         return wait_in
 
-<<<<<<< HEAD
-    def _remove_wait_in(self):
-
-        l = _sort_sk_wait_in(self)
-        n_d = set()
-
-        for d, k, _, w in l:
-            if d == l[0][0]:
-                w[k] = False
-                if w is self._wait_in:
-                    n_d.add(k)
-        return n_d, l
-
-    def _get_initial_values(self, inputs, initial_dist, no_call):
-        """
-        Returns inputs' initial values for the ArciDispatcher algorithm.
-
-        Initial values are the default values merged with the input values.
-
-        :param inputs:
-            Input data nodes values.
-        :type inputs: dict[str, T], list[str], iterable, None
-
-        :param initial_dist:
-            Data node initial distances in the ArciDispatch algorithm.
-        :type initial_dist: dict[str, int | float], None
-
-        :param no_call:
-            If True data node value is not None.
-        :type no_call: bool
-
-        :return:
-            Inputs' initial values.
-        :rtype: (dict[str, T], dict[str, int | float])
-        """
-
-        if no_call:
-            # Set initial values.
-            initial_values = dict.fromkeys(self.default_values, NONE)
-
-            if inputs is not None:  # Update initial values with input values.
-                initial_values.update(dict.fromkeys(inputs, NONE))
-        else:
-            # Set initial values.
-            initial_values = {k: v['value']
-                              for k, v in self.default_values.items()}
-
-            if inputs is not None:  # Update initial values with input values.
-                initial_values.update(inputs)
-
-        # Set initial values.
-        initial_distances = {k: v['initial_dist']
-                             for k, v in self.default_values.items()
-                             if not inputs or k not in inputs}
-
-        if initial_dist is not None:  # Update initial distances.
-            initial_distances.update(initial_dist)
-
-        return initial_values, initial_distances  # Return initial values.
-
-    def _set_node_output(self, node_id, no_call):
-        """
-        Set the node outputs from node inputs.
-
-        :param node_id:
-            Data or function node id.
-        :type node_id: str
-
-        :param no_call:
-            If True data node estimation function is not used.
-        :type no_call: bool
-
-        :return:
-            If the output have been evaluated correctly.
-        :rtype: bool
-        """
-
-        # Namespace shortcuts.
-        node_attr = self.nodes[node_id]
-        node_type = node_attr['type']
-
-        if node_type == 'data':  # Set data node.
-            return self._set_data_node_output(node_id, node_attr, no_call)
-
-        elif node_type == 'function':  # Set function node.
-            return self._set_function_node_output(node_id, node_attr, no_call)
-
-    def _set_data_node_output(self, node_id, node_attr, no_call):
-        """
-        Set the data node output from node estimations.
-
-        :param node_id:
-            Data node id.
-        :type node_id: str
-
-        :param node_attr:
-            Dictionary of node attributes.
-        :type node_attr: dict[str, T]
-
-        :param no_call:
-            If True data node estimations are not used.
-        :type no_call: bool
-
-        :return:
-            If the output have been evaluated correctly.
-        :rtype: bool
-        """
-
-        # Get data node estimations.
-        est, wait_in = self._get_node_estimations(node_attr, node_id)
-
-        if not no_call:
-            # Final estimation of the node and node status.
-            if not wait_in:
-
-                if 'function' in node_attr:  # Evaluate output.
-                    try:
-                        kwargs = {k: v['value'] for k, v in est.items()}
-                        # noinspection PyCallingNonCallable
-                        value = node_attr['function'](kwargs)
-                    except Exception as ex:
-                        # Some error occurs.
-                        msg = "Failed DISPATCHING '%s' due to:\n  %r"
-                        self._warning(msg, node_id, ex)
-                        return False
-                else:
-                    # Data node that has just one estimation value.
-                    value = list(est.values())[0]['value']
-
-            else:  # Use the estimation function of node.
-                try:
-                    # Dict of all data node estimations.
-                    kwargs = {k: v['value'] for k, v in est.items()}
-
-                    # noinspection PyCallingNonCallable
-                    value = node_attr['function'](kwargs)  # Evaluate output.
-                except Exception as ex:
-                    # Is missing estimation function of data node or some error.
-                    msg = "Failed DISPATCHING '%s' due to:\n  %r"
-                    self._warning(msg, node_id, ex)
-                    return False
-            try:
-                # Apply filters to output.
-                for f in node_attr.get('filters', ()):
-                    value = f(value)
-            except Exception as ex:
-                # Some error occurs.
-                msg = "Failed DISPATCHING '%s' due to:\n  %r"
-                self._warning(msg, node_id, ex)
-                return False
-
-            if 'callback' in node_attr:  # Invoke callback func of data node.
-                try:
-                    # noinspection PyCallingNonCallable
-                    node_attr['callback'](value)
-                except Exception as ex:
-                    msg = "Failed CALLBACKING '%s' due to:\n  %s"
-                    self._warning(msg, node_id, ex)
-
-            if value is not NONE:  # Set data output.
-                self.data_output[node_id] = value
-
-            value = {'value': value}  # Output value.
-        else:
-            self.data_output[node_id] = NONE  # Set data output.
-
-            value = {}  # Output value.
-
-        # namespace shortcuts for speed.
-        n, has = self.nodes, self.workflow.has_edge
-
-        def no_visited_in_sub_dsp(i):
-            node = n[i]
-            if node['type'] == 'dispatcher' and has(i, node_id):
-                return node['inputs'][node_id] not in node['function']._visited
-            return True
-
-        # List of functions.
-        succ_fun = [u for u in self._succ[node_id] if no_visited_in_sub_dsp(u)]
-
-        # Check if it has functions as outputs and wildcard condition.
-        if succ_fun and succ_fun[0] not in self._visited:
-            # namespace shortcuts for speed.
-            wf_add_edge = self._wf_add_edge
-
-            for u in succ_fun:  # Set workflow.
-                wf_add_edge(node_id, u, **value)
-
-        return True  # Return that the output have been evaluated correctly.
-
-    def _set_function_node_output(self, node_id, node_attr, no_call):
-        """
-        Set the function node output from node inputs.
-
-        :param node_id:
-            Function node id.
-        :type node_id: str
-
-        :param node_attr:
-            Dictionary of node attributes.
-        :type node_attr: dict[str, T]
-
-        :param no_call:
-            If True data node estimation function is not used.
-        :type no_call: bool
-
-        :return:
-            If the output have been evaluated correctly.
-        :rtype: bool
-        """
-
-        # Namespace shortcuts for speed.
-        o_nds, dist, nodes = node_attr['outputs'], self.dist, self.nodes
-
-        # List of nodes that can still be estimated by the function node.
-        output_nodes = [u for u in o_nds
-                        if (not u in dist) and (u in nodes)]
-
-        if not output_nodes:  # This function is not needed.
-            self.workflow.remove_node(node_id)  # Remove function node.
-            return False
-
-        wf_add_edge = self._wf_add_edge  # Namespace shortcuts for speed.
-
-        if no_call:
-            for u in output_nodes:  # Set workflow out.
-                wf_add_edge(node_id, u)
-            return True
-
-        args = self._wf_pred[node_id]  # List of the function's arguments.
-        args = [args[k]['value'] for k in node_attr['inputs']]
-        args = [v for v in args if v is not NONE]
-
-        attr = {'started': datetime.today()}
-        try:
-            # noinspection PyCallingNonCallable
-            if 'input_domain' in node_attr and \
-                    not node_attr['input_domain'](*args):
-                return False  # Args are not respecting the domain.
-            else:  # Use the estimation function of node.
-                fun = node_attr['function']
-                res = fun(*args)
-
-                # Apply filters to results.
-                for f in node_attr.get('filters', ()):
-                    res = f(res)
-
-                attr['duration'] = datetime.today() - attr['started']
-
-                fun = parent_func(fun)  # Get parent function (if nested).
-                if isinstance(fun, SubDispatch):  # Save intermediate results.
-                    attr['workflow'] = (fun.workflow, fun.data_output, fun.dist)
-
-                # Save node.
-                self.workflow.add_node(node_id, **attr)
-
-                # List of function results.
-                res = res if len(o_nds) > 1 else [res]
-
-        except Exception as ex:
-            if isinstance(ex, DispatcherError):  # Save intermediate results.
-                dsp = parent_func(ex.dsp)
-                attr['workflow'] = (dsp.workflow, dsp.data_output, dsp.dist)
-                attr['duration'] = datetime.today() - attr['started']
-
-                # Save node.
-                self.workflow.add_node(node_id, **attr)
-            # Is missing function of the node or args are not in the domain.
-            msg = "Failed DISPATCHING '%s' due to:\n  %r"
-            self._warning(msg, node_id, ex)
-            return False
-
-        for k, v in zip(o_nds, res):  # Set workflow.
-            if k in output_nodes and v is not NONE:
-                wf_add_edge(node_id, k, value=v)
-
-        return True  # Return that the output have been evaluated correctly.
-
-    def _clear(self):
-        """
-        Clears the dispatcher structure.
-        """
-
-        self.workflow, self.data_output = DiGraph(), {}
-        self._visited, self._wf_add_edge = set(), add_edge_fun(self.workflow)
-        self._wf_remove_edge = remove_edge_fun(self.workflow)
-        self._wf_pred, self._meet = self.workflow.pred, {}
-        self.check_wait_in = self._check_wait_input_flag()
-        self.check_targets = self._check_targets()
-        self.dist, self.seen, self._errors = {}, {}, OrderedDict()
-
-    def _init_workflow(self, inputs, input_value, inputs_dist, no_call):
-        """
-        Initializes workflow, visited nodes, data output, and distance.
-
-        :param inputs:
-            Input data nodes.
-        :type inputs: dict[str, int | float], list[str], iterable
-
-        :param input_value:
-            A function that return the input value of a given data node.
-            If input_values = {'a': 'value'} then 'value' == input_value('a')
-        :type input_value: (str) -> T
-
-        :param inputs_dist:
-            Initial distances of input data nodes.
-        :type inputs_dist: dict[str, int | float], optional
-
-        :param no_call:
-            If True data node estimation function is not used.
-        :type no_call: bool
-
-        :returns:
-            Inputs for _run:
-
-                - fringe: Nodes not visited, but seen.
-                - check_cutoff: Check the cutoff limit.
-        :rtype: (list[(float | int, bool, (str, Dispatcher)],
-                (int | float) -> bool)
-        """
-
-        # Clear previous outputs.
-        self._clear()
-
-        # Namespace shortcuts for speed.
-        check_cutoff, add_value = self._check_cutoff(), self._add_initial_value
-
-        self._visited.add(START)  # Nodes visited by the algorithm.
-
-        # Dicts of distances.
-        self.dist, self.seen, self._meet = {START: -1}, {START: -1}, {START: -1}
-
-        fringe = []  # Use heapq with (distance, wait, label).
-
-        # Add the starting node to the workflow graph.
-        self.workflow.add_node(START, type='start')
-
-        inputs_dist = inputs_dist or {}  # Update input dist.
-
-        # Add initial values to fringe and seen.
-        for d, k in sorted((inputs_dist.get(v, 0.0), v) for v in inputs):
-            add_value(fringe, check_cutoff, no_call, k, input_value(k), d)
-
-        return fringe, check_cutoff  # Return fringe and cutoff function.
-
-    def _add_initial_value(self, fringe, check_cutoff, no_call, data_id, value,
-                           initial_dist=0.0):
-        """
-        Add initial values updating workflow, seen, and fringe.
-
-        :param fringe:
-            Heapq of closest available nodes.
-        :type fringe: list[(float | int, bool, (str, Dispatcher)]
-
-        :param check_cutoff:
-            Check the cutoff limit.
-        :type check_cutoff: (int | float) -> bool
-
-        :param no_call:
-            If True data node estimation function is not used.
-        :type no_call: bool
-
-        :param data_id:
-            Data node id.
-        :type data_id: str
-
-        :param value:
-            Data node value e.g., {'value': val}.
-        :type value: dict[str, T]
-
-        :param initial_dist:
-            Data node initial distance in the ArciDispatch algorithm.
-        :type initial_dist: float, int, optional
-
-        :return:
-            True if the data has been visited, otherwise false.
-        :rtype: bool
-        """
-
-        # Namespace shortcuts for speed.
-        nodes, seen, edge_weight = self.nodes, self.seen, self._edge_length
-        wf_remove_edge, check_wait_in = self._wf_remove_edge, self.check_wait_in
-        wf_add_edge, dsp_in = self._wf_add_edge, self._set_sub_dsp_node_input
-        update_view = self._update_meeting
-
-        if data_id not in nodes:  # Data node is not in the dmap.
-            return False
-
-        wait_in = nodes[data_id]['wait_inputs']  # Store wait inputs flag.
-
-        wf_add_edge(START, data_id, **value)  # Add edge.
-
-        if data_id in self._wildcards:  # Check if the data node has wildcard.
-
-            self._visited.add(data_id)  # Update visited nodes.
-
-            self.workflow.add_node(data_id)  # Add node to workflow.
-
-            for w, edge_data in self.dmap[data_id].items():  # See func node.
-                wf_add_edge(data_id, w, **value)  # Set workflow.
-
-                # Evaluate distance.
-                vw_dist = initial_dist + edge_weight(edge_data, nodes[w])
-
-                update_view(w, vw_dist)  # Update view distance.
-
-                # Check the cutoff limit and if all inputs are satisfied.
-                if check_cutoff(vw_dist):
-                    wf_remove_edge(data_id, w)  # Remove workflow edge.
-                    continue  # Pass the node.
-                elif nodes[w]['type'] == 'dispatcher':
-                    dsp_in(data_id, w, fringe, check_cutoff, no_call, vw_dist)
-                elif check_wait_in(True, w):
-                    continue  # Pass the node.
-
-                seen[w] = vw_dist  # Update distance.
-
-                heappush(fringe, (vw_dist, True, (w, self)))  # Add to heapq.
-
-            return True
-
-        update_view(data_id, initial_dist)  # Update view distance.
-
-        if check_cutoff(initial_dist):  # Check the cutoff limit.
-            wf_remove_edge(START, data_id)  # Remove workflow edge.
-        elif not check_wait_in(wait_in, data_id):  # Check inputs.
-            seen[data_id] = initial_dist  # Update distance.
-
-            # Add node to heapq.
-            heappush(fringe, (initial_dist, wait_in, (data_id, self)))
-
-            return True
-        return False
-
-    def _update_meeting(self, node_id, dist):
-        """
-
-        :param node_id:
-        :param dist:
-        :return:
-        """
-        view = self._meet
-        if node_id in self._meet:
-            view[node_id] = max(dist, view[node_id])
-        else:
-            view[node_id] = dist
-
-    def _init_run(self, inputs, outputs, wildcard, cutoff, inputs_dist, no_call,
-                  rm_unused_nds):
-        """
-        Initializes workflow, visited nodes, data output, and distance.
-
-        :param inputs:
-            Input data values.
-        :type inputs: dict[str, T]
-
-        :param outputs:
-            Ending data nodes.
-        :type outputs: list[str], iterable
-
-        :param wildcard:
-            If True, when the data node is used as input and target in the
-            ArciDispatch algorithm, the input value will be used as input for
-            the connected functions, but not as output.
-        :type wildcard: bool, optional
-
-        :param cutoff:
-            Depth to stop the search.
-        :type cutoff: float, int, optional
-
-        :param inputs_dist:
-            Initial distances of input data nodes.
-        :type inputs_dist: dict[str, int | float], optional
-
-        :param no_call:
-            If True data node estimation function is not used.
-        :type no_call: bool, optional
-
-        :param rm_unused_nds:
-            If True unused function and sub-dispatcher nodes are removed from
-            workflow.
-        :type rm_unused_nds: bool, optional
-
-        :return:
-            Inputs for _run:
-
-                - inputs: default values + inputs.
-                - fringe: Nodes not visited, but seen.
-                - check_cutoff: Check the cutoff limit.
-                - no_call.
-                - remove_unused_func.
-        :rtype: (dict[str, T], list[(float | int, bool, (str, Dispatcher)],
-                 (int | float) -> bool, bool, bool)
-        """
-
-        # Get inputs and initial distances.
-        inputs, inputs_dist = self._get_initial_values(inputs, inputs_dist,
-                                                       no_call)
-
-        self._targets = set(outputs or {})  # Clear old targets.
-
-        self._cutoff = cutoff  # Set cutoff parameter.
-
-        # Set wildcards.
-        self._set_wildcards(*((inputs, outputs) if wildcard else ()))
-
-        # Define a function that return the input value of a given data node.
-        if no_call:
-            # noinspection PyUnusedLocal
-            def input_value(k):
-                return {}
-        else:
-            def input_value(k):
-                return {'value': inputs[k]}
-
-        # Initialize workflow params.
-        fringe, c_cutoff = self._init_workflow(inputs, input_value, inputs_dist,
-                                               no_call)
-
-        # Return inputs for _run.
-        return inputs, fringe, c_cutoff, no_call, rm_unused_nds
-
-    def _run(self, fringe, check_cutoff, no_call=False, rm_unused_nds=False):
-        """
-        Evaluates the minimum workflow and data outputs of the dispatcher map.
-
-        Uses a modified (ArciDispatch) Dijkstra's algorithm for evaluating the
-        workflow.
-
-        :param fringe:
-            Heapq of closest available nodes.
-        :type fringe: list[(float | int, bool, (str, Dispatcher)]
-
-        :param check_cutoff:
-            Check the cutoff limit.
-        :type check_cutoff: (int | float) -> bool
-
-        :param no_call:
-            If True data node estimation function is not used.
-        :type no_call: bool, optional
-
-        :param rm_unused_nds:
-            If True unused function and sub-dispatcher nodes are removed from
-            workflow.
-        :type rm_unused_nds: bool, optional
-
-        :return:
-            Dictionary of estimated data node outputs.
-        :rtype: dict[str, T]
-        """
-
-        # Initialized and terminated dispatcher sets.
-        dsp_closed, dsp_init = set(), {self}
-
-        # Reset function pipe.
-        pipe = self._pipe = []
-
-        # A function to check if a dispatcher has been initialized.
-        check_dsp = dsp_init.__contains__
-
-        # Namespaces shortcuts
-        dsp_init_add, pipe_append = dsp_init.add, pipe.append
-        dsp_closed_add = dsp_closed.add
-
-        while fringe:
-            # Visit the closest available node.
-            n = (d, _, (v, dsp)) = heappop(fringe)
-
-            # Skip terminated sub-dispatcher or visited nodes.
-            if dsp in dsp_closed or (v is not START and v in dsp.dist):
-                continue
-
-            dsp_init_add(dsp)  # Update initialized dispatcher sets.
-
-            pipe_append(n)  # Add node to the pipe.
-
-            # Set and visit nodes.
-            if not dsp._visit_nodes(v, d, fringe, check_cutoff, no_call):
-                if self is dsp:
-                    break  # Reach all targets.
-                else:
-                    dsp_closed_add(dsp)  # Terminated sub-dispatcher.
-
-            # See remote link node.
-            dsp._see_remote_link_node(v, fringe, d, check_dsp)
-
-        if rm_unused_nds:  # Remove unused function and sub-dispatcher nodes.
-            self._remove_unused_nodes()
-
-        return self.data_output  # Data outputs.
-
-    def _visit_nodes(self, node_id, dist, fringe, check_cutoff, no_call=False):
-        """
-        Visits a node, updating workflow, seen, and fringe..
-
-        :param node_id:
-            Node id to visit.
-        :type node_id: str
-
-        :param dist:
-            Distance from the starting node.
-        :type dist: float, int
-
-        :param fringe:
-            Heapq of closest available nodes.
-        :type fringe: list[(float | int, bool, (str, Dispatcher)]
-
-        :param check_cutoff:
-            Check the cutoff limit.
-        :type check_cutoff: (int | float) -> bool
-
-        :param no_call:
-            If True data node estimation function is not used.
-        :type no_call: bool, optional
-
-        :return:
-            False if all dispatcher targets have been reached, otherwise True.
-        :rtype: bool
-        """
-
-        # Namespace shortcuts.
-        wf_rm_edge, wf_has_edge = self._wf_remove_edge, self.workflow.has_edge
-        edge_weight, nodes = self._edge_length, self.nodes
-
-        self.dist[node_id] = dist  # Set minimum dist.
-
-        self._visited.add(node_id)  # Update visited nodes.
-
-        if not self._set_node_output(node_id, no_call):  # Set node output.
-            # Some error occurs or inputs are not in the function domain.
-            return True
-
-        if self.check_targets(node_id):  # Check if the targets are satisfied.
-            return False  # Stop loop.
-
-        for w, e_data in self.dmap[node_id].items():
-            if not wf_has_edge(node_id, w):  # Check wildcard option.
-                continue
-
-            node = nodes[w]  # Get node attributes.
-
-            vw_d = dist + edge_weight(e_data, node)  # Evaluate dist.
-
-            if check_cutoff(vw_d):  # Check the cutoff limit.
-                wf_rm_edge(node_id, w)  # Remove edge that cannot be see.
-                continue
-
-            if node['type'] == 'dispatcher':
-                self._set_sub_dsp_node_input(
-                    node_id, w, fringe, check_cutoff, no_call, vw_d)
-
-            else:  # See the node.
-                self._see_node(w, fringe, vw_d)
-
-        return True
-
-    def _see_node(self, node_id, fringe, dist, w_wait_in=0):
-        """
-        See a node, updating seen and fringe.
-
-        :param node_id:
-            Node id to see.
-        :type node_id: str
-
-        :param fringe:
-            Heapq of closest available nodes.
-        :type fringe: list[(float | int, bool, (str, Dispatcher)]
-
-        :param dist:
-            Distance from the starting node.
-        :type dist: float, int
-
-        :param w_wait_in:
-            Additional weight for sorting correctly the nodes in the fringe.
-        :type w_wait_in: int, float
-
-        :return:
-            True if the node is visible, otherwise False.
-        :rtype: bool
-        """
-
-        # Namespace shortcuts.
-        seen, dists = self.seen, self.dist,
-
-        wait_in = self.nodes[node_id]['wait_inputs']  # Wait inputs flag.
-
-        self._update_meeting(node_id, dist)  # Update view distance.
-
-        # Check if inputs are satisfied.
-        if self.check_wait_in(wait_in, node_id):
-            pass  # Pass the node
-
-        elif node_id in dists:  # The node w already estimated.
-            if dist < dists[node_id]:  # Error for negative paths.
-                raise DispatcherError(self, 'Contradictory paths found: '
-                                            'negative weights?')
-        elif node_id not in seen or dist < seen[node_id]:  # Check min dist.
-            seen[node_id] = dist  # Update dist.
-
-            # Add to heapq.
-            heappush(fringe, (dist, w_wait_in + int(wait_in), (node_id, self)))
-
-            return True  # The node is visible.
-        return False  # The node is not visible.
-
-    def _remove_unused_nodes(self):
-        """
-        Removes unused function and sub-dispatcher nodes.
-        """
-
-        # Namespace shortcuts.
-        nodes, wf_remove_node = self.nodes, self.workflow.remove_node
-        add_visited, succ = self._visited.add, self.workflow.succ
-
-        # Remove unused function and sub-dispatcher nodes.
-        for n in (set(self._wf_pred) - set(self._visited)):
-            node_type = nodes[n]['type']  # Node type.
-
-            if node_type == 'data':
-                continue  # Skip data node.
-
-            if node_type == 'dispatcher' and succ[n]:
-                add_visited(n)  # Add to visited nodes.
-                continue  # Ship sub-dispatcher node with outputs.
-
-            wf_remove_node(n)  # Remove unused node.
-
-    def _init_as_sub_dsp(self, fringe, outputs, no_call, initial_dist):
-        """
-        Initialize the dispatcher as sub-dispatcher and update the fringe.
-
-        :param fringe:
-            Heapq of closest available nodes.
-        :type fringe: list[(float | int, bool, (str, Dispatcher)]
-
-        :param outputs:
-            Ending data nodes.
-        :type outputs: list[str], iterable
-
-        :param no_call:
-            If True data node estimation function is not used.
-        :type no_call: bool
-        """
-
-        # Initialize as sub-dispatcher.
-        dsp_fringe = self._init_run({}, outputs, False, None, None, no_call,
-                                    False)[1]
-
-        for f in dsp_fringe:  # Update the fringe.
-            heappush(fringe, (initial_dist + f[0], 2, f[-1]))
-
-    def _see_remote_link_node(self, node_id, fringe, dist, check_dsp):
-        """
-        See data remote links of the node (set output to remote links).
-
-        :param node_id:
-            Node id.
-        :type node_id: str
-
-        :param fringe:
-            Heapq of closest available nodes.
-        :type fringe: list[(float | int, bool, (str, Dispatcher)]
-
-        :param dist:
-            Distance from the starting node.
-        :type dist: float, int
-
-        :param check_dsp:
-            A function to check if the remote dispatcher is ok.
-        :type check_dsp: (Dispatcher) -> bool
-        """
-
-        node = self.nodes[node_id]  # Namespace shortcut.
-
-        if node['type'] == 'data' and 'remote_links' in node:
-            value = self.data_output[node_id]  # Get data output.
-
-            for (dsp_id, dsp), type in node['remote_links']:
-                if 'child' == type and check_dsp(dsp):
-                    # Get node id of remote sub-dispatcher.
-                    for n_id in stlp(dsp.nodes[dsp_id]['outputs'][node_id]):
-                        b = n_id in dsp._visited  # Node has been visited.
-
-                        # Input do not coincide with the output.
-                        if not (b or dsp.workflow.has_edge(n_id, dsp_id)):
-                            # Donate the result to the child.
-                            dsp._wf_add_edge(dsp_id, n_id, value=value)
-
-                            # See node.
-                            dsp._see_node(n_id, fringe, dist, w_wait_in=2)
-
-    def _set_sub_dsp_node_input(self, node_id, dsp_id, fringe, check_cutoff,
-                                no_call, initial_dist):
-        """
-        Initializes the sub-dispatcher and set its inputs.
-
-        :param node_id:
-            Input node to set.
-        :type node_id: str
-
-        :param dsp_id:
-            Sub-dispatcher node id.
-        :type dsp_id: str
-
-        :param fringe:
-            Heapq of closest available nodes.
-        :type fringe: list[(float | int, bool, (str, Dispatcher)]
-
-        :param check_cutoff:
-            Check the cutoff limit.
-        :type check_cutoff: (int | float) -> bool
-
-        :param no_call:
-            If True data node estimation function is not used.
-        :type no_call: bool
-
-        :param initial_dist:
-            Distance to reach the sub-dispatcher node.
-        :type initial_dist: int, float
-
-        :return:
-            If the input have been set.
-        :rtype: bool
-        """
-
-        # Namespace shortcuts.
-        node = self.nodes[dsp_id]
-        dsp, pred = node['function'], self._wf_pred[dsp_id]
-        distances = self.dist
-
-        iv_nodes = [node_id]  # Nodes do be added as initial values.
-
-        self._meet[dsp_id] = initial_dist  # Set view distance.
-
-        # Check if inputs are satisfied.
-        if self.check_wait_in(node['wait_inputs'], dsp_id):
-            return False  # Pass the node
-
-        if dsp_id not in distances:
-            if 'input_domain' in node and not no_call:
-                # noinspection PyBroadException
-                try:
-                    kwargs = {k: v['value'] for k, v in pred.items()}
-
-                    if not node['input_domain'](kwargs):
-                        if len(pred) == 1:  # Clear the sub-dispatcher.
-                            dsp._clear()
-                        return False  # Args are not respecting the domain.
-                    else:
-                        iv_nodes = pred  # Args respect the domain.
-                except:
-                    if len(pred) == 1:  # Clear the sub-dispatcher.
-                        dsp._clear()
-                    return False  # Some error occurs.
-
-            # Initialize the sub-dispatcher.
-            dsp._init_as_sub_dsp(fringe, node['outputs'], no_call, initial_dist)
-            wf = (dsp.workflow, dsp.data_output, dsp.dist)
-            self.workflow.add_node(dsp_id, workflow=wf)
-
-            distances[dsp_id] = initial_dist  # Update min distance.
-
-        for n_id in iv_nodes:
-            # Namespace shortcuts.
-            val = pred[n_id]
-
-            for n in stlp(node['inputs'][n_id]):
-                # Add initial value to the sub-dispatcher.
-                dsp._add_initial_value(fringe, check_cutoff, no_call, n, val,
-                                       initial_dist)
-
-        return True
-
-    def _warning(self, msg, node_id, ex, *args, **kwargs):
-        """
-        Handles the error messages.
-
-        .. note:: If `self.raises` is True the dispatcher interrupt the dispatch
-           when an error occur, otherwise it logs a warning.
-        """
-
-        self._errors[node_id] = msg % ((node_id, ex) + args)
-
-        node_id = ','.join(self.get_full_node_id(node_id))
-
-        if self.raises:
-            raise DispatcherError(self, msg, node_id, ex, *args, **kwargs)
-        else:
-            log.error(msg, node_id, ex, *args,
-                      exc_info=kwargs.pop('exc_info', 1), **kwargs)
-
-=======
->>>>>>> e9200ab8
     def _update_children_parent(self, parent=None):
         self._parent = parent
 
