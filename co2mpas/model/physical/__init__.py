--- conflicted
+++ resolved
@@ -670,12 +670,9 @@
             'use_basic_start_stop': 'use_basic_start_stop',
             'max_engine_coolant_temperature': 'max_engine_coolant_temperature',
             'engine_temperature_derivatives': 'engine_temperature_derivatives',
-<<<<<<< HEAD
             'engine_fuel_lower_heating_value':
                 'engine_fuel_lower_heating_value',
-=======
             'cold_start_speeds_phases': 'cold_start_speeds_phases'
->>>>>>> 7e23efd1
         },
         inp_weight={'initial_temperature': 5}
     )
