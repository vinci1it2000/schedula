# -*- coding: utf-8 -*-
# !/usr/bin/env python
#
# Copyright 2014-2015 European Commission (JRC);
# Licensed under the EUPL (the 'Licence');
# You may not use this work except in compliance with the Licence.
# You may obtain a copy of the Licence at: http://ec.europa.eu/idabc/eupl
r"""
Predict NEDC CO2 emissions from WLTP.

:Home:         http://co2mpas.io/
:Copyright:    2015-2016 European Commission (JRC-IET <https://ec.europa.eu/jrc/en/institutes/iet>
:License:       EUPL 1.1+ <https://joinup.ec.europa.eu/software/page/eupl>

Use the `batch` sub-command to simulate a vehicle contained in an excel-file.


USAGE:
  co2mpas ta          [--gui] [-f] [-O=<output-folder>] [<input-path>]...
  co2mpas batch       [-v | --logconf=<conf-file>] [--gui] [-f]
                      [--overwrite-cache] [-O=<output-folder>]
                      [--modelconf=<yaml-file>]
                      [-D=<key=value>]... [<input-path>]...
  co2mpas demo        [-v | --logconf=<conf-file>] [--gui] [-f]
                      [<output-folder>]
  co2mpas template    [-v | --logconf=<conf-file>] [--gui] [-f]
                      [<excel-file-path> ...]
  co2mpas ipynb       [-v | --logconf=<conf-file>] [--gui] [-f]
                      [<output-folder>]
  co2mpas modelgraph  [-v | --logconf=<conf-file>] [-O=<output-folder>]
                      [--modelconf=<yaml-file>]
                      (--list | [--graph-depth=<levels>] [<models> ...])
  co2mpas             [--verbose | -v]  (--version | -V)
  co2mpas             --help

Syntax tip:
  The brackets `[ ]`, parens `( )`, pipes `|` and ellipsis `...` signify
  "optional", "required", "mutually exclusive", and "repeating elements";
  for more syntax-help see: http://docopt.org/


OPTIONS:
  <input-path>                Input xlsx-file or folder. Assumes current-dir if
                              missing.
  -O=<output-folder>          Output folder or file [default: .].
  <excel-file-path>           Output file.
  --gui                       Launches GUI dialog-boxes to choose Input, Output
                              and Options. [default: False].
  --modelconf=<yaml-file>     Path to a model-configuration file, according to YAML:
                                https://docs.python.org/3.5/library/logging.config.html#logging-config-dictschema
  --overwrite-cache           Overwrite the cached file.
  --variation, -D=<key=value> Validate only partially input-data (no schema).
  -l, --list                  List available models.
  --graph-depth=<levels>      An integer to Limit the levels of sub-models plotted.
  -f, --force                 Overwrite output/template/demo excel-file(s).


Model flags (-D flag.xxx, example -D flag.engineering_mode=2):
 engineering_mode=<int>      0: Full validation + selection of declaration data,
                             1: Full validation,
                             2: Soft validation (just schema).
 run_base=<bool>             Enable/disable the `run_base` model.
 run_plan=<bool>             Enable/disable the `run_plan` model.
 use_selector=<bool>         Enable/disable the selection of the best model.
 only_summary=<bool>         Do not save vehicle outputs, just the summary.
 plot_workflow=<bool>        Open workflow-plot in browser, after run finished.
 output_template=<xlsx-file> Clone the given excel-file and appends results into
                             it. By default, results are appended into an empty
                             excel-file. Use `output_template=-` to use
                             input-file as template.

Miscellaneous:
  -h, --help                  Show this help message and exit.
  -V, --version               Print version of the program, with --verbose
                              list release-date and installation details.
  -v, --verbose               Print more verbosely messages - overridden by --logconf.
  --logconf=<conf-file>       Path to a logging-configuration file, according to:
                                https://docs.python.org/3/library/logging.config.html#configuration-file-format
                              If the file-extension is '.yaml' or '.yml', it reads a dict-schema from YAML:
                                https://docs.python.org/3.5/library/logging.config.html#logging-config-dictschema


SUB-COMMANDS:
    ta              Simulate vehicle in declaration mode for all <input-path>
                    excel-files & folder. If no <input-path> given, reads all
                    excel-files from current-dir. It reads just the declaration
                    inputs.
                    Read this for explanations of the param names:
                      http://co2mpas.io/explanation.html#excel-input-data-naming-conventions
    batch           Simulate vehicle in engineering mode for all <input-path>
                    excel-files & folder. If no <input-path> given, reads all
                    excel-files from current-dir. It reads all inputs.
                    Read this for explanations of the param names:
                      http://co2mpas.io/explanation.html#excel-input-data-naming-conventions
    demo            Generate demo input-files for the `batch` cmd inside <output-folder>.
    template        Generate "empty" input-file for the `batch` cmd as <excel-file-path>.
    ipynb           Generate IPython notebooks inside <output-folder>; view them with cmd:
                      jupyter --notebook-dir=<output-folder>
    modelgraph      List or plot available models. If no model(s) specified, all assumed.


EXAMPLES::

    # Don't enter lines starting with `#`.

    # Create work folders and then fill `input` with sample-vehicles:
    md input output
    co2mpas  demo  input

    # Launch GUI dialog-boxes on the sample-vehicles just created:
    co2mpas  batch  --gui  input

    # or specify them with output-charts and workflow plots:
    co2mpas  batch  input  -O output  --plot-workflow

    # Create an empty vehicle-file inside `input` folder:
    co2mpas  template  input/vehicle_1.xlsx

    # View a specific submodel on your browser:
    co2mpas  modelgraph  co2mpas.model.physical.wheels.wheels

    # View full version specs:
    co2mpas -vV

"""

from co2mpas import (__version__ as proj_ver, __file__ as proj_file,
                     __updated__ as proj_date)
<<<<<<< HEAD
from collections import OrderedDict
=======
from co2mpas import autocompletion
import collections
>>>>>>> 34836661
import glob
import io
import logging
import os.path as osp
import os
import re
import shutil
import sys
import docopt
import yaml


class CmdException(Exception):
    """Polite user-message avoiding ``exit(msg)`` when ``main()`` invoked from python."""
    pass

proj_name = 'co2mpas'

log = logging.getLogger(__name__)
logging.getLogger('pandalone.xleash.io').setLevel(logging.WARNING)


def init_logging(verbose, frmt=None, logconf_file=None):
    if logconf_file:
        if osp.splitext(logconf_file)[1] in '.yaml' or '.yml':
            with io.open(logconf_file) as fd:
                log_dict = yaml.safe_load(fd)
                logging.config.dictConfig(log_dict)
        else:
            logging.config.fileConfig(logconf_file)
    else:
        if verbose is False:
            level = logging.WARNING
        elif verbose:
            level = logging.DEBUG
        else:  # Verbose: None
            level = logging.INFO
        if not frmt:
            frmt = "%(asctime)-15s:%(levelname)5.5s:%(name)s:%(message)s"
        logging.basicConfig(level=level, format=frmt)
    logging.captureWarnings(True)


def build_version_string(verbose):
    v = '%s-%s' % (proj_name, proj_ver)
    if verbose:
        v_infos = collections.OrderedDict([
            ('co2mpas_version', proj_ver),
            ('co2mpas_rel_date', proj_date),
            ('co2mpas_path', osp.dirname(proj_file)),
            ('python_version', sys.version),
            ('python_path', sys.prefix),
            ('PATH', os.environ.get('PATH', None)),
        ])
        v = ''.join('%s: %s\n' % kv for kv in v_infos.items())
    return v


def print_autocompletions():
    """
    Prints the auto-completions list from docopt in stdout.

    .. Note::
        Must be registered as `setup.py` entry-point.
    """
    from . import docoptutils
    docoptutils.print_wordlist_from_docopt(__doc__)


def _cmd_modelgraph(opts):
    import co2mpas.plot as co2plot
    _init_defaults(opts['--modelconf'])
    if opts['--list']:
        print('\n'.join(co2plot.get_model_paths()))
    else:
        depth = opts['--graph-depth']
        if depth:
            try:
                depth = int(depth)
                if depth < 0:
                    depth = None
            except:
                msg = "The '--graph-depth' must be an integer!  Not %r."
                raise CmdException(msg % depth)
        else:
            depth = None
        dot_graphs = co2plot.plot_model_graphs(opts['<models>'], depth=depth,
                                               output_folder=opts['-O'])
        if not dot_graphs:
            raise CmdException("No models plotted!")


def _generate_files_from_streams(
        dst_folder, file_stream_pairs, force, file_category):
    if not osp.exists(dst_folder):
        raise CmdException(
            "Destination folder '%s' does not exist!" % dst_folder)
    if not osp.isdir(dst_folder):
        raise CmdException(
            "Destination '%s' is not a <output-folder>!" % dst_folder)

    for src_fname, stream in file_stream_pairs:
        dst_fpath = osp.join(dst_folder, src_fname)
        if osp.exists(dst_fpath) and not force:
            msg = "Creating %s file '%s' skipped, already exists! \n  " \
                  "Use '-f' to overwrite it."
            log.info(msg, file_category, dst_fpath)
        else:
            log.info("Creating %s file '%s'...", file_category, dst_fpath)
            with open(dst_fpath, 'wb') as fd:
                shutil.copyfileobj(stream, fd, 16 * 1024)


def _cmd_demo(opts):
    dst_folder = opts.get('<output-folder>', None)
    is_gui = opts['--gui']
    if is_gui and not dst_folder:
        import easygui as eu
        msg=("Select folder to store INPUT-DEMO files:"
                "\n(existing ones will be overwritten)")
        dst_folder = eu.diropenbox(msg=msg,
                                   title='%s-v%s' % (proj_name, proj_ver),
                                   default=os.environ.get('HOME', '.'))
        if not dst_folder:
            raise CmdException('User abort creating INPUT-DEMO files.')
    elif not dst_folder:
        raise CmdException('Missing destination folder for INPUT-DEMO files!')

    force = opts['--force'] or is_gui
    file_category = 'INPUT-DEMO'
    file_stream_pairs = _get_internal_file_streams('demos', r'.*\.xlsx$')
    file_stream_pairs = sorted(file_stream_pairs.items())
    _generate_files_from_streams(dst_folder, file_stream_pairs,
                                 force, file_category)
    msg = "You may run DEMOS with:\n    co2mpas batch %s"
    log.info(msg, dst_folder)


def _cmd_ipynb(opts):
    dst_folder = opts.get('<output-folder>', None)
    is_gui = opts['--gui']
    if is_gui and not dst_folder:
        import easygui as eu
        msg=("Select folder to store IPYTHON NOTEBOOKS:"
                "\n(existing ones will be overwritten)")
        dst_folder = eu.diropenbox(msg=msg,
                                   title='%s-v%s' % (proj_name, proj_ver),
                                   default=os.environ.get('HOME', '.'))
        if not dst_folder:
            raise CmdException('User abort creating IPYTHON NOTEBOOKS.')
    elif not dst_folder:
        raise CmdException('Missing destination folder for IPYTHON NOTEBOOKS!')

    force = opts['--force'] or is_gui
    file_category = 'IPYTHON NOTEBOOK'
    file_stream_pairs = _get_internal_file_streams('ipynbs', r'.*\.ipynb$')
    file_stream_pairs = sorted(file_stream_pairs.items())
    _generate_files_from_streams(dst_folder, file_stream_pairs,
                                 force, file_category)


def _get_input_template_fpath():
    import pkg_resources

    fname = 'co2mpas_template.xlsx'
    return pkg_resources.resource_stream(__name__, fname)  # @UndefinedVariable


def _cmd_template(opts):
    dst_fpaths = opts.get('<excel-file-path>', None)
    is_gui = opts['--gui']
    if is_gui and not dst_fpaths:
        import easygui as eu
        fpath = eu.filesavebox(msg='Create INPUT-TEMPLATE file as:',
                               title='%s-v%s' % (proj_name, proj_ver),
                               default='co2mpas_template.xlsx')
        if not fpath:
            raise CmdException('User abort creating INPUT-TEMPLATE file.')
        dst_fpaths = [fpath]
    elif not dst_fpaths:
        raise CmdException('Missing destination filepath for INPUT-TEMPLATE!')

    force = opts['--force']
    for fpath in dst_fpaths:
        if not fpath.endswith('.xlsx'):
            fpath = '%s.xlsx' % fpath
        if osp.exists(fpath) and not force and not is_gui:
            raise CmdException(
                "Writing file '%s' skipped, already exists! "
                "Use '-f' to overwrite it." % fpath)
        if osp.isdir(fpath):
            raise CmdException(
                "Expecting a file-name instead of directory '%s'!" % fpath)

        log.info("Creating INPUT-TEMPLATE file '%s'...", fpath)
        stream = _get_input_template_fpath()
        with open(fpath, 'wb') as fd:
            shutil.copyfileobj(stream, fd, 16 * 1024)


def _get_internal_file_streams(internal_folder, incl_regex=None):
    """
    :return: a mappings of {filename--> stream-gen-function}.

    REMEMBER: Add internal-files also in `setup.py` & `MANIFEST.in` and
    update checks in `./bin/package.sh`.
    """
    import pkg_resources

    samples = pkg_resources.resource_listdir(__name__,  # @UndefinedVariable
                                             internal_folder)
    if incl_regex:
        incl_regex = re.compile(incl_regex)
    return {f: pkg_resources.resource_stream(  # @UndefinedVariable
            __name__,
            osp.join(internal_folder, f))
            for f in samples
            if not incl_regex or incl_regex.match(f)}


def _prompt_folder(folder_name, fpath):
    while not fpath or not (os.path.isfile(fpath) or os.path.isdir(fpath)):
        log.info('Cannot find %s folder/file: %r', folder_name, fpath)
        import easygui as eu
        fpath = eu.diropenbox(msg='Select %s folder:' % folder_name,
                              title='%s-v%s' % (proj_name, proj_ver),
                              default=fpath)
        if not fpath:
            raise CmdException('User abort.')
    return fpath


def _prompt_options(opts):
    import easygui as eu
    fields = {
        'overwrite-cache': 'y/[n]',
        'force': 'y/[n]',
    }

    fields, choices = zip(*((k, v) for k, v in fields.items() if not opts['--%s' % k]))

    if not fields:
        return {}

    for values in iter(lambda: eu.multenterbox(
            msg='Select BATCH-run options:',
            title='%s-v%s' % (proj_name, proj_ver),
            fields=fields, values=choices),
            None):
        opts = {}
        for (f, c, v) in zip(fields, choices, values):
            if v and v != c:
                o = '--%s' % f
                vl = v.lower()
                if f == 'out-template':
                    if vl == 'y':
                        opts[o] = '-'
                    elif vl == 'n':
                        opts[o] = False
                    elif not vl.endswith('.xlsx'):
                        eu.msgbox('The file %r has not .xlsx extension!'% v)
                        break
                    elif not osp.isfile(v):
                        eu.msgbox('The xl-file %r does not exist!' % v)
                        break
                    else:
                        opts[o] = v
                elif vl == 'y':
                    opts[o] = True
                elif vl == 'n':
                    opts[o] = False
                else: # Invalid content
                    break
        else:
            return opts
    raise CmdException('User abort.')


_input_file_regex = re.compile('^\w')


def file_finder(xlsx_fpaths, file_ext='*.xlsx'):
    files = set()
    for f in xlsx_fpaths:
        if osp.isfile(f):
            files.add(f)
        elif osp.isdir(f):
            files.update(glob.glob(osp.join(f, file_ext)))

    return [f for f in sorted(files) if _input_file_regex.match(osp.basename(f))]


_re_variation = re.compile(r"^\s*('.+'|[^:=']*\b)\s*[:=]\s*([^:=']*\b|'.*')\s*$")


def parse_variation(variation):
    res = {}
    for v in variation:
        try:
            k, v = _re_variation.match(v).groups()
            if k in res:
                raise CmdException('Duplicated --variation key %s!' % k)
            res[k] = v
        except AttributeError:
            raise CmdException('Wrong --variation format %s! ' % v)
    return res


def _init_defaults(modelconf):
    if modelconf:
        from co2mpas.conf import defaults
        try:
            defaults.load(modelconf)
        except FileNotFoundError:
            msg = "--modelconf: No such file or directory: %s."
            raise CmdException(msg % modelconf)


def _run_batch(opts, **kwargs):
    input_paths = opts['<input-path>']
    output_folder = opts['-O']
    if opts['--gui']:
        input_paths = [
            _prompt_folder(folder_name='INPUT',
                           fpath=input_paths[-1] if input_paths else None)
        ]
        output_folder = _prompt_folder(folder_name='OUTPUT', fpath=output_folder)
        opts.update(_prompt_options(opts))

    log.info("Processing %r --> %r...", input_paths, output_folder)
    input_paths = file_finder(input_paths)
    if not input_paths:
        raise CmdException("No <input-path> found! \n"
                "\n  Try: co2mpas batch <fpath-1>..."
                "\n  or : co2mpas --gui"
                "\n  or : co2mpas --help")

    if not osp.isdir(output_folder):
        if opts['--force']:
            from graphviz.tools import mkdirs
            if not ''.endswith('/'):
                output_folder = '%s/' % output_folder
            mkdirs(output_folder)
        else:
            raise CmdException("Specify a folder for "
                               "the '-O %s' option!" % output_folder)

    _init_defaults(opts['--modelconf'])

    from co2mpas.batch import process_folder_files
    process_folder_files(input_paths, output_folder,
                         variation=parse_variation(opts['--variation']),
                         overwrite_cache=opts['--overwrite-cache'], **kwargs)


def _main(*args):
    """Does not ``sys.exit()`` like :func:`main()` but throws any exception."""

    opts = docopt.docopt(__doc__, argv=args or sys.argv[1:])

    verbose = opts.get('--verbose', None)
    init_logging(verbose, logconf_file=opts.get('--logconf'))
    if opts['--version']:
        v = build_version_string(verbose)
        # noinspection PyBroadException
        try:
            sys.stdout.buffer.write(v.encode() + b'\n')
        except:
            print(v)
    else:
        if opts['template']:
            _cmd_template(opts)
        elif opts['demo']:
            _cmd_demo(opts)
        elif opts['ipynb']:
            _cmd_ipynb(opts)
        elif opts['modelgraph']:
            _cmd_modelgraph(opts)
        elif opts['ta']:
            _run_batch(opts, type_approval_mode=True)
        else:
            _run_batch(opts)


def main(*args):
    try:
        _main(*args)
    except CmdException as ex:
        log.info('%r', ex)
        exit(ex.args[0])
    except Exception as ex:
        log.error('%r', ex)
        raise


if __name__ == '__main__':
    if sys.version_info < (3, 4):
        sys.exit("Sorry, Python >= 3.4 is required,"
                 " but found: {}".format(sys.version_info))
    main()<|MERGE_RESOLUTION|>--- conflicted
+++ resolved
@@ -126,12 +126,8 @@
 
 from co2mpas import (__version__ as proj_ver, __file__ as proj_file,
                      __updated__ as proj_date)
-<<<<<<< HEAD
 from collections import OrderedDict
-=======
-from co2mpas import autocompletion
 import collections
->>>>>>> 34836661
 import glob
 import io
 import logging
@@ -250,7 +246,7 @@
     is_gui = opts['--gui']
     if is_gui and not dst_folder:
         import easygui as eu
-        msg=("Select folder to store INPUT-DEMO files:"
+        msg = ("Select folder to store INPUT-DEMO files:"
                 "\n(existing ones will be overwritten)")
         dst_folder = eu.diropenbox(msg=msg,
                                    title='%s-v%s' % (proj_name, proj_ver),
@@ -275,7 +271,7 @@
     is_gui = opts['--gui']
     if is_gui and not dst_folder:
         import easygui as eu
-        msg=("Select folder to store IPYTHON NOTEBOOKS:"
+        msg = ("Select folder to store IPYTHON NOTEBOOKS:"
                 "\n(existing ones will be overwritten)")
         dst_folder = eu.diropenbox(msg=msg,
                                    title='%s-v%s' % (proj_name, proj_ver),
@@ -345,7 +341,7 @@
                                              internal_folder)
     if incl_regex:
         incl_regex = re.compile(incl_regex)
-    return {f: pkg_resources.resource_stream(  # @UndefinedVariable
+    return {f: pkg_resources.resource_stream(# @UndefinedVariable
             __name__,
             osp.join(internal_folder, f))
             for f in samples
@@ -392,7 +388,7 @@
                     elif vl == 'n':
                         opts[o] = False
                     elif not vl.endswith('.xlsx'):
-                        eu.msgbox('The file %r has not .xlsx extension!'% v)
+                        eu.msgbox('The file %r has not .xlsx extension!' % v)
                         break
                     elif not osp.isfile(v):
                         eu.msgbox('The xl-file %r does not exist!' % v)
